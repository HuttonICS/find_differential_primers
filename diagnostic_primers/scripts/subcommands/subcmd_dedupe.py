#!/usr/bin/env python3
# -*- coding: utf-8 -*-
"""subcmd_dedupe.py

Provides the dedupe subcommand for pdp.py

(c) The James Hutton Institute 2018

Author: Leighton Pritchard
Contact: leighton.pritchard@hutton.ac.uk

Leighton Pritchard,
Information and Computing Sciences,
James Hutton Institute,
Errol Road,
Invergowrie,
Dundee,
DD6 9LH,
Scotland,
UK

The MIT License

Copyright (c) 2018 The James Hutton Institute
Permission is hereby granted, free of charge, to any person obtaining a copy
of this software and associated documentation files (the "Software"), to deal
in the Software without restriction, including without limitation the rights
to use, copy, modify, merge, publish, distribute, sublicense, and/or sell
copies of the Software, and to permit persons to whom the Software is
furnished to do so, subject to the following conditions:

The above copyright notice and this permission notice shall be included in
all copies or substantial portions of the Software.

THE SOFTWARE IS PROVIDED "AS IS", WITHOUT WARRANTY OF ANY KIND, EXPRESS OR
IMPLIED, INCLUDING BUT NOT LIMITED TO THE WARRANTIES OF MERCHANTABILITY,
FITNESS FOR A PARTICULAR PURPOSE AND NONINFRINGEMENT. IN NO EVENT SHALL THE
AUTHORS OR COPYRIGHT HOLDERS BE LIABLE FOR ANY CLAIM, DAMAGES OR OTHER
LIABILITY, WHETHER IN AN ACTION OF CONTRACT, TORT OR OTHERWISE, ARISING FROM,
OUT OF OR IN CONNECTION WITH THE SOFTWARE OR THE USE OR OTHER DEALINGS IN
THE SOFTWARE.
"""

import os

from tqdm import tqdm

from diagnostic_primers import eprimer3
from diagnostic_primers.scripts.tools import load_config_json


def ensure_path_to(fname):
    """If the path to the passed filename doesn't exist, it is created."""
    absfname = os.path.abspath(fname)
    pathto = os.path.dirname(absfname)
    os.makedirs(pathto, exist_ok=True)
    return absfname


def subcmd_dedupe(args, logger):
    """Remove duplicated primer sets from a primer config file

    This requires us to

    - read in the config file and identify primer sets
    - hash/uniquely identify primer sets (as left/right primer sequences)
    - create a new config file with only one representative primer per
      unique primer set, recording the synonyms
    """
    logger.info("Deduplicating primers")

    # Load the JSON config file (any stage post-ePrimer3)
    coll = load_config_json(args, logger)

    # Inspect each primer set in turn, and key by tuple of (FWD, REV) primer sequence
    # If the key has been seen before
    seen = set()
    removed = 0
    kept = 0
    pbar = tqdm(coll.data, desc="deduplicating primers", disable=args.disable_tqdm)
    for cdata in pbar:
        primers = eprimer3.load_primers(cdata.primers, "json")
<<<<<<< HEAD
        outpfname = os.path.splitext(cdata.primers)[0] + "_deduped"
        pbar.set_description("Reading: %s" % primers)
=======
        outpfname = os.path.splitext(cdata.primers)[0] + "_deduped.json"
>>>>>>> 176593bc
        if args.dd_dedupedir is not None:
            outpfname = os.path.join(args.dd_dedupedir, os.path.split(outpfname)[-1])
            ensure_path_to(outpfname)
        for primer in primers:
            key = (primer.forward_seq, primer.reverse_seq)
            if key in seen:
                # Remove primer from primer list and write out new file when we're done
                primers.remove(primer)
                removed += 1
            else:
                kept += 1
                seen.add(key)
        # write deduplicated primers
        eprimer3.write_primers(primers, outpfname + ".json", "json")
        eprimer3.write_primers(primers, outpfname + ".bed", "bed")
        cdata.primers = (
            outpfname + ".json"
        )  # update PDPCollection with new primer location
    logger.info("%d primer sets were duplicated (%d kept)", removed, kept)
    logger.info("Writing deduped config file to %s", args.outfilename)
    coll.write_json(args.outfilename)  # write updated PDPCollection

    return 0<|MERGE_RESOLUTION|>--- conflicted
+++ resolved
@@ -80,12 +80,7 @@
     pbar = tqdm(coll.data, desc="deduplicating primers", disable=args.disable_tqdm)
     for cdata in pbar:
         primers = eprimer3.load_primers(cdata.primers, "json")
-<<<<<<< HEAD
         outpfname = os.path.splitext(cdata.primers)[0] + "_deduped"
-        pbar.set_description("Reading: %s" % primers)
-=======
-        outpfname = os.path.splitext(cdata.primers)[0] + "_deduped.json"
->>>>>>> 176593bc
         if args.dd_dedupedir is not None:
             outpfname = os.path.join(args.dd_dedupedir, os.path.split(outpfname)[-1])
             ensure_path_to(outpfname)
